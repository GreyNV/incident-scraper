--- conflicted
+++ resolved
@@ -20,7 +20,6 @@
 FireWatch. If the endpoint changes, update the `FIREWATCH_URL` constant
 in the script accordingly.
 
-<<<<<<< HEAD
 The CSV tracks these fields:
 
 - `time_reported`
@@ -29,8 +28,7 @@
 - `name`
 - `phone`
 - `email`
-=======
+
 Times shown in the web interface are converted to the US/Eastern timezone
 and displayed in a 12‑hour format with AM/PM for consistency with
 Rockland County's local time.
->>>>>>> b1d09897
