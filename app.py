from flask import Flask, render_template, redirect, url_for, send_file
import os
import pandas as pd
import requests
from datetime import datetime
from dateutil import parser
from zoneinfo import ZoneInfo

app = Flask(__name__)

DATA_FILE = 'rockland_incidents.csv'
FIREWATCH_URL = 'https://firewatch.44-control.net/status.json'
<<<<<<< HEAD
=======
EST = ZoneInfo('America/New_York')

def to_est(timestr: str) -> str:
    """Convert a time string to Eastern time and format consistently."""
    try:
        dt = parser.parse(timestr)
        if dt.tzinfo is None:
            dt = dt.replace(tzinfo=EST)
        # Display times in 12 hour format with AM/PM for easier reading
        return dt.astimezone(EST).strftime('%Y-%m-%d %I:%M:%S %p %Z')
    except Exception as exc:
        print(f"Error parsing '{timestr}': {exc}")
        return timestr
>>>>>>> b1d09897

def fetch_firewatch():
    """Fetch incidents from Rockland FireWatch feed."""
    try:
        resp = requests.get(FIREWATCH_URL, timeout=10)
        resp.raise_for_status()
        data = resp.json()
    except Exception as exc:
        print(f"Error fetching FireWatch feed: {exc}")
        return []

    # The JSON schema contains a `Fire` key with the incident list.
    records = []
    if isinstance(data, dict):
        records = data.get('Fire') or data.get('fire') or []
    elif isinstance(data, list):
        records = data

    incidents = []
    for item in records:
        # Prefer the reported time for display
        time_reported = (
            item.get('Time Reported')
            or item.get('Time Opened')
            or item.get('Time Closed')
            or datetime.utcnow().isoformat()
        )
        # Combine address fields if provided
        addr1 = item.get('Address')
        addr2 = item.get('Address2')
        address = " ".join(part for part in [addr1, addr2] if part)
<<<<<<< HEAD
        incident_type = item.get('Incident Type', '')
        if time_reported and address:
            incidents.append({
                'time_reported': time_reported,
                'address': address,
                'incident_type': incident_type,
                'name': '',
                'phone': '',
                'email': ''
=======
        if time_reported and address:
            incidents.append({
                'time_reported': to_est(time_reported),
                'address': address,
>>>>>>> b1d09897
            })

    return incidents

def deduplicate_and_save(new_incidents):
    """Merge new incidents into the CSV, avoiding duplicates."""
<<<<<<< HEAD
    columns = ['time_reported', 'address', 'incident_type', 'name', 'phone', 'email']
=======
>>>>>>> b1d09897
    if os.path.exists(DATA_FILE):
        df_old = pd.read_csv(DATA_FILE)
        for col in columns:
            if col not in df_old.columns:
                df_old[col] = ''
    else:
<<<<<<< HEAD
        df_old = pd.DataFrame(columns=columns)

    df_new = pd.DataFrame(new_incidents)
    df_all = pd.concat([df_old, df_new], ignore_index=True)
    df_all.drop_duplicates(subset=['time_reported', 'address', 'incident_type'], inplace=True)
=======
        df_old = pd.DataFrame(columns=['time_reported', 'address'])

    df_new = pd.DataFrame(new_incidents)
    df_all = pd.concat([df_old, df_new], ignore_index=True)
    df_all.drop_duplicates(subset=['time_reported', 'address'], inplace=True)
>>>>>>> b1d09897
    df_all.to_csv(DATA_FILE, index=False)

@app.route('/')
def index():
    csv_exists = os.path.exists(DATA_FILE)
    incidents = []
    if csv_exists:
        try:
            df = pd.read_csv(DATA_FILE)
<<<<<<< HEAD
            for col in ['time_reported', 'address', 'incident_type', 'name', 'phone', 'email']:
                if col not in df.columns:
                    df[col] = ''
=======
>>>>>>> b1d09897
            incidents = df.to_dict('records')
        except Exception as exc:
            print(f"Error reading {DATA_FILE}: {exc}")
    return render_template('index.html', csv_exists=csv_exists, incidents=incidents)

@app.route('/fetch', methods=['GET', 'POST'])
def fetch_route():
    incidents = fetch_firewatch()
    if incidents:
        deduplicate_and_save(incidents)
    return redirect(url_for('index'))

@app.route('/download')
def download_csv():
    if os.path.exists(DATA_FILE):
        return send_file(DATA_FILE, as_attachment=True)
    return redirect(url_for('index'))

if __name__ == '__main__':
    app.run(debug=True)<|MERGE_RESOLUTION|>--- conflicted
+++ resolved
@@ -10,9 +10,6 @@
 
 DATA_FILE = 'rockland_incidents.csv'
 FIREWATCH_URL = 'https://firewatch.44-control.net/status.json'
-<<<<<<< HEAD
-=======
-EST = ZoneInfo('America/New_York')
 
 def to_est(timestr: str) -> str:
     """Convert a time string to Eastern time and format consistently."""
@@ -25,7 +22,7 @@
     except Exception as exc:
         print(f"Error parsing '{timestr}': {exc}")
         return timestr
->>>>>>> b1d09897
+
 
 def fetch_firewatch():
     """Fetch incidents from Rockland FireWatch feed."""
@@ -57,51 +54,33 @@
         addr1 = item.get('Address')
         addr2 = item.get('Address2')
         address = " ".join(part for part in [addr1, addr2] if part)
-<<<<<<< HEAD
         incident_type = item.get('Incident Type', '')
         if time_reported and address:
             incidents.append({
-                'time_reported': time_reported,
+                'time_reported': to_est(time_reported),
                 'address': address,
                 'incident_type': incident_type,
                 'name': '',
                 'phone': '',
                 'email': ''
-=======
-        if time_reported and address:
-            incidents.append({
-                'time_reported': to_est(time_reported),
-                'address': address,
->>>>>>> b1d09897
+
             })
-
     return incidents
 
 def deduplicate_and_save(new_incidents):
     """Merge new incidents into the CSV, avoiding duplicates."""
-<<<<<<< HEAD
     columns = ['time_reported', 'address', 'incident_type', 'name', 'phone', 'email']
-=======
->>>>>>> b1d09897
     if os.path.exists(DATA_FILE):
         df_old = pd.read_csv(DATA_FILE)
         for col in columns:
             if col not in df_old.columns:
                 df_old[col] = ''
     else:
-<<<<<<< HEAD
         df_old = pd.DataFrame(columns=columns)
 
     df_new = pd.DataFrame(new_incidents)
     df_all = pd.concat([df_old, df_new], ignore_index=True)
     df_all.drop_duplicates(subset=['time_reported', 'address', 'incident_type'], inplace=True)
-=======
-        df_old = pd.DataFrame(columns=['time_reported', 'address'])
-
-    df_new = pd.DataFrame(new_incidents)
-    df_all = pd.concat([df_old, df_new], ignore_index=True)
-    df_all.drop_duplicates(subset=['time_reported', 'address'], inplace=True)
->>>>>>> b1d09897
     df_all.to_csv(DATA_FILE, index=False)
 
 @app.route('/')
@@ -111,12 +90,10 @@
     if csv_exists:
         try:
             df = pd.read_csv(DATA_FILE)
-<<<<<<< HEAD
             for col in ['time_reported', 'address', 'incident_type', 'name', 'phone', 'email']:
                 if col not in df.columns:
                     df[col] = ''
-=======
->>>>>>> b1d09897
+
             incidents = df.to_dict('records')
         except Exception as exc:
             print(f"Error reading {DATA_FILE}: {exc}")
